--- conflicted
+++ resolved
@@ -18,11 +18,8 @@
 
 #pragma once
 
-<<<<<<< HEAD
-=======
 #include "Pcsx2Defs.h"
 #include "Paths.h"
->>>>>>> 02506053
 #include "Pcsx2Config.h"
 #include "SafeArray.h"
 #include "Misc.h"
@@ -203,9 +200,6 @@
 using Console::Color_Magenta;
 using Console::Color_Cyan;
 using Console::Color_Yellow;
-<<<<<<< HEAD
-using Console::Color_White;
-=======
 using Console::Color_White;
 
 
@@ -226,7 +220,4 @@
 #	define DbgCon Console
 #else
 #	define DbgCon 0&&Console
-#endif
-
-#endif /* __SYSTEM_H__ */
->>>>>>> 02506053
+#endif