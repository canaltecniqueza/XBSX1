/*  Pcsx2 - Pc Ps2 Emulator
 *  Copyright (C) 2002-2009  Pcsx2 Team
 *
 *  This program is free software; you can redistribute it and/or modify
 *  it under the terms of the GNU General Public License as published by
 *  the Free Software Foundation; either version 2 of the License, or
 *  (at your option) any later version.
 *  
 *  This program is distributed in the hope that it will be useful,
 *  but WITHOUT ANY WARRANTY; without even the implied warranty of
 *  MERCHANTABILITY or FITNESS FOR A PARTICULAR PURPOSE.  See the
 *  GNU General Public License for more details.
 *  
 *  You should have received a copy of the GNU General Public License
 *  along with this program; if not, write to the Free Software
 *  Foundation, Inc., 51 Franklin Street, Fifth Floor, Boston, MA  02110-1301, USA
 */

#include "PrecompiledHeader.h"

#include <ctype.h>
<<<<<<< HEAD
#include <wx/datetime.h>
=======
#include <time.h>
>>>>>>> 02506053

#include "IopCommon.h"
#include "CDVDiso.h"

static cdvdStruct cdvd;

static __forceinline void SetResultSize(u8 size)
{
	cdvd.ResultC = size;
	cdvd.ResultP = 0; 
	cdvd.sDataIn&=~0x40;
}

static void CDVDREAD_INT(int eCycle) 
{
	PSX_INT(IopEvt_CdvdRead, eCycle);
}

static void CDVD_INT(int eCycle)
{
	if( eCycle == 0 )
		cdvdActionInterrupt();
	else
		PSX_INT(IopEvt_Cdvd, eCycle);
}

// Sets the cdvd IRQ and the reason for the IRQ, and signals the IOP for a branch
// test (which will cause the exception to be handled).
static void cdvdSetIrq( uint id = (1<<Irq_CommandComplete) )
{
	cdvd.PwOff |= id;
	iopIntcIrq( 2 );
	hwIntcIrq(INTC_SBUS);
	psxSetNextBranchDelta( 20 );
}

static int mg_BIToffset(u8 *buffer)
{
	int i, ofs = 0x20; 
	for (i=0; i<*(u16*)&buffer[0x1A]; i++)
		ofs+=0x10;
	
	if (*(u16*)&buffer[0x18] & 1) ofs += buffer[ofs];
	if ((*(u16*)&buffer[0x18] & 0xF000) == 0) ofs += 8;
	
	return ofs + 0x20;
}

FILE *_cdvdOpenMechaVer() {
	char *ptr;
	int i;
	char file[g_MaxPath];
	FILE* fd;

	// get the name of the bios file
	
	// use the bios filename to get the name of the mecha ver file
	// [TODO] : Upgrade this to use wxString!

<<<<<<< HEAD
	strcpy(file, g_Conf.Files.Bios().ToAscii().data() );
	
	ptr = file; i = (int)strlen(file);
=======
	strcpy(file, Bios.c_str());
	ptr = file;
	i = (int)strlen(file);
	
>>>>>>> 02506053
	while (i > 0) { if (ptr[i] == '.') break; i--; }
	ptr[i+1] = '\0';
	strcat(file, "MEC");
	
	// if file doesnt exist, create empty one
	fd = fopen(file, "r+b");
	if (fd == NULL) {
		Console::Notice( "MEC File Not Found, Creating Blank File..." );
		fd = fopen(file, "wb");
		if (fd == NULL)
		{
			Console::Error( "\tMEC File Creation failed!" );
			throw Exception::CreateStream( file );
			//Msgbox::Alert( "_cdvdOpenMechaVer: Error creating %s", params file);
			//exit(1);
		}
		
		fputc(0x03, fd);
		fputc(0x06, fd);
		fputc(0x02, fd);
		fputc(0x00, fd);
	}
	return fd;
}

s32 cdvdGetMechaVer(u8* ver)
{
	FILE* fd = _cdvdOpenMechaVer();
	if (fd == NULL) return 1;
	fseek(fd, 0, SEEK_SET);
	fread(ver, 1, 4, fd);
	fclose(fd);
	return 0;
}

FILE *_cdvdOpenNVM() {
	char *ptr;
	int i;
	char file[g_MaxPath];
	FILE* fd;

	// get the name of the bios file
	
	// use the bios filename to get the name of the nvm file
	// [TODO] : Upgrade this to use std::string!

<<<<<<< HEAD
	strcpy( file, g_Conf.Files.Bios().ToAscii().data() );
	ptr = file; i = (int)strlen(file);
=======
	strcpy( file, Bios.c_str() );
	ptr = file;
	i = (int)strlen(file);
	
>>>>>>> 02506053
	while (i > 0) { if (ptr[i] == '.') break; i--; }
	ptr[i+1] = '\0';
	
	strcat(file, "NVM");
	
	// if file doesnt exist, create empty one
	fd = fopen(file, "r+b");
	if (fd == NULL) {
		Console::Notice("NVM File Not Found , Creating Blank File");
		fd = fopen(file, "wb");
		if (fd == NULL)
		{
			throw Exception::CreateStream( file );
			//Msgbox::Alert("_cdvdOpenNVM: Error creating %s", params file);
			//exit(1);
		}
		for (i=0; i<1024; i++) fputc(0, fd);
	}
	return fd;
}

// 
// the following 'cdvd' functions all return 0 if successful
// 

s32 cdvdReadNVM(u8 *dst, int offset, int bytes) {
	FILE* fd = _cdvdOpenNVM();
	if (fd == NULL) return 1;
	
	fseek(fd, offset, SEEK_SET);
	fread(dst, 1, bytes, fd);
	fclose(fd);
	
	return 0;
}
s32 cdvdWriteNVM(const u8 *src, int offset, int bytes) {
	FILE* fd = _cdvdOpenNVM();
	if (fd == NULL) return 1;
	
	fseek(fd, offset, SEEK_SET);
	fwrite(src, 1, bytes, fd);
	fclose(fd);
	
	return 0;
}

NVMLayout* getNvmLayout(void)
{
	NVMLayout* nvmLayout = NULL;
	s32 nvmIdx;
	
	for(nvmIdx=0; nvmIdx<NVM_FORMAT_MAX; nvmIdx++)
	{
		if(nvmlayouts[nvmIdx].biosVer <= BiosVersion)
			nvmLayout = &nvmlayouts[nvmIdx];
	}
	return nvmLayout;
}

s32 getNvmData(u8* buffer, s32 offset, s32 size, s32 fmtOffset)
{
	// find the correct bios version
	NVMLayout* nvmLayout = getNvmLayout();
	if (nvmLayout == NULL) return 1;
	
	// get data from eeprom
	return cdvdReadNVM(buffer, *(s32*)(((u8*)nvmLayout)+fmtOffset) + offset, size);
}
s32 setNvmData(const u8* buffer, s32 offset, s32 size, s32 fmtOffset)
{
	// find the correct bios version
	NVMLayout* nvmLayout = getNvmLayout();
	if (nvmLayout == NULL) return 1;
	
	// set data in eeprom
	return cdvdWriteNVM(buffer, *(s32*)(((u8*)nvmLayout)+fmtOffset) + offset, size);
}

s32 cdvdReadConsoleID(u8* id)
{
	return getNvmData(id, 0, 8, offsetof(NVMLayout, consoleId));
}
s32 cdvdWriteConsoleID(const u8* id)
{
	return setNvmData(id, 0, 8, offsetof(NVMLayout, consoleId));
}

s32 cdvdReadILinkID(u8* id)
{
	return getNvmData(id, 0, 8, offsetof(NVMLayout, ilinkId));
}
s32 cdvdWriteILinkID(const u8* id)
{
	return setNvmData(id, 0, 8, offsetof(NVMLayout, ilinkId));
}

s32 cdvdReadModelNumber(u8* num, s32 part)
{
	return getNvmData(num, part, 8, offsetof(NVMLayout, modelNum));
}
s32 cdvdWriteModelNumber(const u8* num, s32 part)
{
	return setNvmData(num, part, 8, offsetof(NVMLayout, modelNum));
}

s32 cdvdReadRegionParams(u8* num)
{
	return getNvmData(num, 0, 8, offsetof(NVMLayout,regparams));
}

s32 cdvdWriteRegionParams(const u8* num)
{
	return setNvmData(num, 0, 8, offsetof(NVMLayout,regparams));
}

s32 cdvdReadMAC(u8* num)
{
	return getNvmData(num, 0, 8, offsetof(NVMLayout,mac));
}

s32 cdvdWriteMAC(const u8* num)
{
	return setNvmData(num, 0, 8, offsetof(NVMLayout,mac));
}

s32 cdvdReadConfig(u8* config)
{
	// make sure its in read mode
	if(cdvd.CReadWrite != 0)
	{
		config[0] = 0x80;
		memset(&config[1], 0x00, 15);
		return 1;
	}
	// check if block index is in bounds
	else if(cdvd.CBlockIndex >= cdvd.CNumBlocks)
		return 1;
	else if(
		((cdvd.COffset == 0) && (cdvd.CBlockIndex >= 4))||
		((cdvd.COffset == 1) && (cdvd.CBlockIndex >= 2))||
		((cdvd.COffset == 2) && (cdvd.CBlockIndex >= 7))
		)
	{
		memzero_ptr<16>(config);
		return 0;
	}
	
	// get config data
	switch (cdvd.COffset)
	{
		case 0:
			return getNvmData(config, (cdvd.CBlockIndex++)*16, 16,  offsetof(NVMLayout, config0));
			break;
		case 2:
			return getNvmData(config, (cdvd.CBlockIndex++)*16, 16,  offsetof(NVMLayout, config2));
			break;
		default:
			return getNvmData(config, (cdvd.CBlockIndex++)*16, 16,  offsetof(NVMLayout, config1));
	}
}
s32 cdvdWriteConfig(const u8* config)
{
	// make sure its in write mode
	if(cdvd.CReadWrite != 1)
		return 1;
	// check if block index is in bounds
	else if(cdvd.CBlockIndex >= cdvd.CNumBlocks)
		return 1;
	else if(
		((cdvd.COffset == 0) && (cdvd.CBlockIndex >= 4))||
		((cdvd.COffset == 1) && (cdvd.CBlockIndex >= 2))||
		((cdvd.COffset == 2) && (cdvd.CBlockIndex >= 7))
		)
		return 0;
	
	// get config data
	switch (cdvd.COffset)
	{
		case 0:
			return setNvmData(config, (cdvd.CBlockIndex++)*16, 16,offsetof(NVMLayout, config0));
			break;
		case 2:
			return setNvmData(config, (cdvd.CBlockIndex++)*16, 16, offsetof(NVMLayout, config2));
			break;
		default:
			return setNvmData(config, (cdvd.CBlockIndex++)*16, 16, offsetof(NVMLayout, config1));
	}
}


void cdvdReadKey(u8 arg0, u16 arg1, u32 arg2, u8* key) {
<<<<<<< HEAD
	wxString fname;
	int numbers;
	int letters;
	unsigned int  key_0_3;
	unsigned char key_4;
	unsigned char key_14;
    char exeName[12];
=======
	char str[g_MaxPath];
	char exeName[12];
	s32 numbers, letters;
	u32 key_0_3;
	u8 key_4, key_14;
>>>>>>> 02506053
	
	// get main elf name
	GetPS2ElfName(fname);
	const wxCharBuffer crap( fname.ToAscii() );
	const char* str = crap.data();
	sprintf(exeName, "%c%c%c%c%c%c%c%c%c%c%c",str[8],str[9],str[10],str[11],str[12],str[13],str[14],str[15],str[16],str[17],str[18]);
	DevCon::Notice("exeName = %s", params &str[8]);
	
	// convert the number characters to a real 32bit number
	numbers =	((((exeName[5] - '0'))*10000)	+
				(((exeName[ 6] - '0'))*1000)	+
				(((exeName[ 7] - '0'))*100)		+
				(((exeName[ 9] - '0'))*10)		+
				(((exeName[10] - '0'))*1)		);
	
	// combine the lower 7 bits of each char
	// to make the 4 letters fit into a single u32
	letters =	(s32)((exeName[3]&0x7F)<< 0) |
				(s32)((exeName[2]&0x7F)<< 7) |
				(s32)((exeName[1]&0x7F)<<14) |
				(s32)((exeName[0]&0x7F)<<21);
	
	// calculate magic numbers
	key_0_3 = ((numbers & 0x1FC00) >> 10) | ((0x01FFFFFF & letters) <<  7);	// numbers = 7F  letters = FFFFFF80
	key_4   = ((numbers & 0x0001F) <<  3) | ((0x0E000000 & letters) >> 25);	// numbers = F8  letters = 07
	key_14  = ((numbers & 0x003E0) >>  2) | 0x04;							// numbers = F8  extra   = 04  unused = 03
	
	// clear key values
	memzero_ptr<16>(key);
	
	// store key values
	key[ 0] = (key_0_3&0x000000FF)>> 0;
	key[ 1] = (key_0_3&0x0000FF00)>> 8;
	key[ 2] = (key_0_3&0x00FF0000)>>16;
	key[ 3] = (key_0_3&0xFF000000)>>24;
	key[ 4] = key_4;
	
	if(arg2 == 75)
	{
		key[14] = key_14;
		key[15] = 0x05;
	}
	else if(arg2 == 3075)
	{
		key[15] = 0x01;
	}
	else if(arg2 == 4246)
	{
		// 0x0001F2F707 = sector 0x0001F2F7  dec 0x07
		key[ 0] = 0x07;
		key[ 1] = 0xF7;
		key[ 2] = 0xF2;
		key[ 3] = 0x01;
		key[ 4] = 0x00;
		key[15] = 0x01;
	}
	else
	{
		key[15] = 0x01;
	}
	
	Console::WriteLn( "CDVD.KEY = %02X,%02X,%02X,%02X,%02X,%02X,%02X", params
		cdvd.Key[0],cdvd.Key[1],cdvd.Key[2],cdvd.Key[3],cdvd.Key[4],cdvd.Key[14],cdvd.Key[15] );

	// Now's a good time to reload the ELF info...
	if( ElfCRC == 0 )
	{
		ElfCRC = loadElfCRC( str );
		ElfApplyPatches();
		LoadGameSpecificSettings();
		GSsetGameCRC( ElfCRC, 0 );
	}
}

s32 cdvdGetToc(void* toc)
{
	s32 ret = CDVDgetTOC(toc);
	if (ret == -1) ret = 0x80;
	return ret;
}

s32 cdvdReadSubQ(s32 lsn, cdvdSubQ* subq)
{
	s32 ret = CDVDreadSubQ(lsn, subq);
	if (ret == -1) ret = 0x80;
	return ret;
}

s32 cdvdCtrlTrayOpen()
{
	s32 ret = CDVDctrlTrayOpen();
	if (ret == -1) ret = 0x80;
	return ret;
}

s32 cdvdCtrlTrayClose()
{
	s32 ret = CDVDctrlTrayClose();
	if (ret == -1) ret = 0x80;
	return ret;
}

// Modified by (efp) - 16/01/2006
// checks if tray was opened since last call to this func
s32 cdvdGetTrayStatus()
{
	s32 ret = CDVDgetTrayStatus();
	
	if (ret == -1) 
		return(CDVD_TRAY_CLOSE);
	else
		return(ret);
}

// Note: Is tray status being kept as a var here somewhere?
//   cdvdNewDiskCB() can update it's status as well...

// Modified by (efp) - 16/01/2006
static __forceinline void cdvdGetDiskType()
{
	// defs 0.9.0
	if (CDVDnewDiskCB || (cdvd.Type != CDVD_TYPE_NODISC))  return;

	// defs.0.8.1
	if (cdvdGetTrayStatus() == CDVD_TRAY_OPEN)
	{
		cdvd.Type = CDVD_TYPE_NODISC;
		return;
	}

	cdvd.Type = CDVDgetDiskType();
	
	// Is the type listed as a PS2 CD?
	if (cdvd.Type == CDVD_TYPE_PS2CD) // && needReset == 1)
	{
<<<<<<< HEAD
		wxString str;
=======
		char str[g_MaxPath];
		
>>>>>>> 02506053
		if (GetPS2ElfName(str) == 1)
		{
			// Does the SYSTEM.CNF file only say "BOOT="? PS1 CD then.
			cdvd.Type = CDVD_TYPE_PSCD;
		}
	} 
}

// check whether disc is single or dual layer
// if its dual layer, check what the disctype is and what sector number
// layer1 starts at
// 
// args:    gets value for dvd type (0=single layer, 1=ptp, 2=otp)
//          gets value for start lsn of layer1
// returns: 1 if on dual layer disc
//          0 if not on dual layer disc
static s32 cdvdReadDvdDualInfo(s32* dualType, u32* layer1Start)
{
	u8 toc[2064];
	*dualType = 0;
	*layer1Start = 0;
	
	// if error getting toc, settle for single layer disc ;)
	if(cdvdGetToc(toc))
		return 0;
	if(toc[14] & 0x60)
	{
		if(toc[14] & 0x10)
		{
			// otp dvd
			*dualType = 2;
			*layer1Start = (toc[25]<<16) + (toc[26]<<8) + (toc[27]) - 0x30000 + 1;
		}
		else
		{
			// ptp dvd
			*dualType = 1;
			*layer1Start = (toc[21]<<16) + (toc[22]<<8) + (toc[23]) - 0x30000 + 1;
		}
	}
	else
	{
		// single layer dvd
		*dualType = 0;
		*layer1Start = (toc[21]<<16) + (toc[22]<<8) + (toc[23]) - 0x30000 + 1;
	}
	
	return 1;
}

static uint cdvdBlockReadTime( CDVD_MODE_TYPE mode )
{
	return (PSXCLK * cdvd.BlockSize) / (((mode==MODE_CDROM) ? PSX_CD_READSPEED : PSX_DVD_READSPEED) * cdvd.Speed);
}

void cdvdReset()
{
	memzero_obj(cdvd);

	cdvd.Type = CDVD_TYPE_NODISC;
	cdvd.Spinning = false;

	cdvd.sDataIn = 0x40;
	cdvd.Ready = CDVD_READY2;
	cdvd.Speed = 4;
	cdvd.BlockSize = 2064;
	cdvd.Action = cdvdAction_None;
	cdvd.ReadTime = cdvdBlockReadTime( MODE_DVDROM );

<<<<<<< HEAD
    // any random valid date will do
    //cdvd.RTC.hour = 1;
    //cdvd.RTC.day = 25;
    //cdvd.RTC.month = 5;
    //cdvd.RTC.year = 7; //2007

	wxDateTime curtime( wxDateTime::GetTimeNow() );
	cdvd.RTC.second = (u8)curtime.GetSecond();
	cdvd.RTC.minute = (u8)curtime.GetMinute();
	cdvd.RTC.hour = (u8)(curtime.GetHour()+1) % 24;
	cdvd.RTC.day = (u8)curtime.GetDay();
	cdvd.RTC.month = (u8)curtime.GetMonth();
	cdvd.RTC.year = (u8)(curtime.GetYear() - 2000);
=======
	// any random valid date will do
	cdvd.RTC.hour = 1;
	cdvd.RTC.day = 25;
	cdvd.RTC.month = 5;
	cdvd.RTC.year = 7; //2007
    
	cdvdSetSystemTime( cdvd );
>>>>>>> 02506053
}

struct Freeze_v10Compat
{
	u8  Action;
	u32 SeekToSector;
	u32 ReadTime;
	bool Spinning;
};

void SaveState::cdvdFreeze()
{
	FreezeTag( "cdvd" );
	Freeze( cdvd );

	if (IsLoading())
	{
		// Make sure the Cdvd plugin has the expected track loaded into the buffer.
		// If cdvd.Readed is cleared it means we need to load the SeekToSector (ie, a
		// seek is in progress!)

		if( cdvd.Reading )
			cdvd.RErr = CDVDreadTrack( cdvd.Readed ? cdvd.Sector : cdvd.SeekToSector, cdvd.ReadMode);
	}
}

// Modified by (efp) - 16/01/2006
void cdvdNewDiskCB()
{
	cdvd.Type = CDVDgetDiskType();
<<<<<<< HEAD
	if(cdvd.Type == CDVD_TYPE_PS2CD) {
		wxString str;
		if(GetPS2ElfName(str) == 1) {
			cdvd.Type = CDVD_TYPE_PSCD;
		} // ENDIF- Does the SYSTEM.CNF file only say "BOOT="? PS1 CD then.
=======
	
	if (cdvd.Type == CDVD_TYPE_PS2CD) 
	{
		char str[g_MaxPath];
		
		 // Does the SYSTEM.CNF file only say "BOOT="? PS1 CD then.
		if(GetPS2ElfName(str) == 1) cdvd.Type = CDVD_TYPE_PSCD;
>>>>>>> 02506053
	}
}

void mechaDecryptBytes( u32 madr, int size )
{
	int i;

	int shiftAmount = (cdvd.decSet>>4) & 7;
	int doXor = (cdvd.decSet) & 1;
	int doShift = (cdvd.decSet) & 2;
	
	u8* curval = iopPhysMem( madr );
	for( i=0; i<size; ++i, ++curval )
	{
		if( doXor ) *curval ^= cdvd.Key[4];
		if( doShift ) *curval = (*curval >> shiftAmount) | (*curval << (8-shiftAmount) );
	}
}

int cdvdReadSector() {
	s32 bcr;

	CDR_LOG("SECTOR %d (BCR %x;%x)", cdvd.Sector, HW_DMA3_BCR_H16, HW_DMA3_BCR_L16);

	bcr = (HW_DMA3_BCR_H16 * HW_DMA3_BCR_L16) *4;
	if (bcr < cdvd.BlockSize) {
		CDR_LOG( "READBLOCK:  bcr < cdvd.BlockSize; %x < %x", bcr, cdvd.BlockSize );
		if (HW_DMA3_CHCR & 0x01000000) {
			HW_DMA3_CHCR &= ~0x01000000;
			psxDmaInterrupt(3);
		}
		return -1;
	}

	// DMAs use physical addresses (air)
	u8* mdest = iopPhysMem( HW_DMA3_MADR );

	// if raw dvd sector 'fill in the blanks'
	if (cdvd.BlockSize == 2064)
	{
		// get info on dvd type and layer1 start
		u32 layer1Start;
		s32 dualType;
		s32 layerNum;
		u32 lsn = cdvd.Sector;

		cdvdReadDvdDualInfo(&dualType, &layer1Start);
		
		if((dualType == 1) && (lsn >= layer1Start))
		{
			// dual layer ptp disc
			layerNum = 1;
			lsn = lsn-layer1Start + 0x30000;
		}
		else if((dualType == 2) && (lsn >= layer1Start))
		{
			// dual layer otp disc
			layerNum = 1;
			lsn = ~(layer1Start+0x30000 - 1);
		}
		else
		{ // Assumed the other dualType is 0.
			// single layer disc
			// or on first layer of dual layer disc
			layerNum = 0;
			lsn += 0x30000;
		}
		
		mdest[0] = 0x20 | layerNum;
		mdest[1] = (u8)(lsn >> 16);
		mdest[2] = (u8)(lsn >>  8);
		mdest[3] = (u8)(lsn      );

		// sector IED (not calculated at present)
		mdest[4] = 0;
		mdest[5] = 0;

		// sector CPR_MAI (not calculated at present)
		mdest[6] = 0;
		mdest[7] = 0;
		mdest[8] = 0;
		mdest[9] = 0;
		mdest[10] = 0;
		mdest[11] = 0;

		// normal 2048 bytes of sector data
		memcpy_fast( &mdest[12], cdr.pTransfer, 2048);

		// 4 bytes of edc (not calculated at present)
		mdest[2060] = 0;
		mdest[2061] = 0;
		mdest[2062] = 0;
		mdest[2063] = 0;			
	}
	else
	{
		memcpy_fast( mdest, cdr.pTransfer, cdvd.BlockSize);
	}
	
	// decrypt sector's bytes
	if( cdvd.decSet ) mechaDecryptBytes( HW_DMA3_MADR, cdvd.BlockSize );

	// Added a clear after memory write .. never seemed to be necessary before but *should*
	// be more correct. (air)
	psxCpu->Clear( HW_DMA3_MADR, cdvd.BlockSize/4 );

//	Console::WriteLn("sector %x;%x;%x", params PSXMu8(madr+0), PSXMu8(madr+1), PSXMu8(madr+2));

	HW_DMA3_BCR_H16 -= (cdvd.BlockSize / (HW_DMA3_BCR_L16*4));
	HW_DMA3_MADR += cdvd.BlockSize;

	return 0;
}

// inlined due to being referenced in only one place.
__forceinline void cdvdActionInterrupt()
{
	switch( cdvd.Action )
	{
		case cdvdAction_Seek:
		case cdvdAction_Standby:
			cdvd.Spinning = true;
			cdvd.Ready  = CDVD_READY1;
			cdvd.Sector = cdvd.SeekToSector;
			cdvd.Status = CDVD_STATUS_SEEK_COMPLETE;
		break;

		case cdvdAction_Stop:
			cdvd.Spinning = false;
			cdvd.Ready = CDVD_READY1;
			cdvd.Sector = 0;
			cdvd.Status = CDVD_STATUS_NONE;
		break;

		case cdvdAction_Break:
			// Make sure the cdvd action state is pretty well cleared:
			cdvd.Reading = 0;
			cdvd.Readed = 0;
			cdvd.Ready  = CDVD_READY2;		// should be CDVD_READY1 or something else?
			cdvd.Status = CDVD_STATUS_NONE;
			cdvd.RErr = 0;
			cdvd.nCommand = 0;
		break;
	}
	cdvd.Action = cdvdAction_None;

	cdvd.PwOff |= 1<<Irq_CommandComplete;
	psxHu32(0x1070)|= 0x4;
	hwIntcIrq(INTC_SBUS);
}

// inlined due to being referenced in only one place.
__forceinline void cdvdReadInterrupt()
{
	//Console::WriteLn("cdvdReadInterrupt %x %x %x %x %x", params cpuRegs.interrupt, cdvd.Readed, cdvd.Reading, cdvd.nSectors, (HW_DMA3_BCR_H16 * HW_DMA3_BCR_L16) *4);

	cdvd.Ready = CDVD_NOTREADY;
	if (!cdvd.Readed)
	{
		// Seeking finished.  Process the track we requested before, and
		// then schedule another CDVD read int for when the block read finishes.

		// NOTE: The first CD track was read when the seek was initiated, so no need
		// to call CDVDReadTrack here.

		cdvd.Spinning = true;
		cdvd.RetryCntP = 0;
		cdvd.Reading = 1;
		cdvd.Readed = 1;
		cdvd.Status = CDVD_STATUS_SEEK_COMPLETE;
		cdvd.Sector = cdvd.SeekToSector;

		CDR_LOG( "Cdvd Seek Complete > Scheduling block read interrupt at iopcycle=%8.8x.",
			psxRegs.cycle + cdvd.ReadTime );

		CDVDREAD_INT(cdvd.ReadTime);
		return;
	}
	else
	{
		if (cdvd.RErr == 0) 
			cdr.pTransfer = CDVDgetBuffer();
		else 
			cdr.pTransfer = NULL;
		
		if (cdr.pTransfer == NULL)
		{
			cdvd.RetryCntP++;
			Console::Error("CDVD READ ERROR, sector=%d", params cdvd.Sector);
			
			if (cdvd.RetryCntP <= cdvd.RetryCnt) 
			{
				cdvd.RErr = CDVDreadTrack(cdvd.Sector, cdvd.ReadMode);
				CDVDREAD_INT(cdvd.ReadTime);
				return;
			}
		}
		cdvd.Reading = false;
	}

	if (cdvdReadSector() == -1)
	{
		assert((int)cdvd.ReadTime > 0 );
		CDVDREAD_INT(cdvd.ReadTime);
		return;
	}

	cdvd.Sector++;

	if (--cdvd.nSectors <= 0)
	{
		cdvd.PwOff |= 1<<Irq_CommandComplete;
		psxHu32(0x1070)|= 0x4;
		hwIntcIrq(INTC_SBUS);

		HW_DMA3_CHCR &= ~0x01000000;
		psxDmaInterrupt(3);
		cdvd.Ready = CDVD_READY2;

		// All done! :D

		return;
	}

	cdvd.RetryCntP = 0;
	cdvd.Reading = 1;
	cdr.RErr = CDVDreadTrack(cdvd.Sector, cdvd.ReadMode);
	CDVDREAD_INT(cdvd.ReadTime);

	return;
}

// Returns the number of IOP cycles until the event completes.
static uint cdvdStartSeek( uint newsector, CDVD_MODE_TYPE mode )
{
	cdvd.SeekToSector = newsector;

	uint delta = abs((int)cdvd.SeekToSector - (int)cdvd.Sector);
	uint seektime;

	cdvd.Ready = CDVD_NOTREADY;
	cdvd.Reading = 0;
	cdvd.Readed = 0;
	cdvd.Status = CDVD_STATUS_NONE;

	if( !cdvd.Spinning )
	{
		CDR_LOG( "CdSpinUp > Simulating CdRom Spinup Time, and seek to sector %d", cdvd.SeekToSector );
		seektime = PSXCLK / 3;		// 333ms delay
		cdvd.Spinning = true;
	}
	else if( (tbl_ContigiousSeekDelta[mode] == 0) || (delta >= tbl_ContigiousSeekDelta[mode]) )
	{
		// Select either Full or Fast seek depending on delta:
		
		if( delta >= tbl_FastSeekDelta[mode] )
		{
			// Full Seek
			CDR_LOG( "CdSeek Begin > to sector %d, from %d - delta=%d [FULL]", cdvd.SeekToSector, cdvd.Sector, delta );
			seektime = Cdvd_FullSeek_Cycles;
		}
		else
		{
			CDR_LOG( "CdSeek Begin > to sector %d, from %d - delta=%d [FAST]", cdvd.SeekToSector, cdvd.Sector, delta );
			seektime = Cdvd_FastSeek_Cycles;
		}
	}
	else
	{
		CDR_LOG( "CdSeek Begin > Contiguous block without seek - delta=%d sectors", delta );
		
		// seektime is the time it takes to read to the destination block:
		seektime = delta * cdvd.ReadTime;

		if( delta == 0 )
		{
			cdvd.Status = CDVD_STATUS_SEEK_COMPLETE;
			cdvd.Readed = 1; // Note: 1, not 0, as implied by the next comment. Need to look into this. --arcum42
			cdvd.RetryCntP = 0;

			// setting Readed to 0 skips the seek logic, which means the next call to
			// cdvdReadInterrupt will load a block.  So make sure it's properly scheduled
			// based on sector read speeds:
			
			seektime = cdvd.ReadTime;
		}
	}

	return seektime;
}

u8 monthmap[13] = { 31, 28, 31, 30, 31, 30, 31, 31, 30, 31, 30, 31 };

void cdvdVsync() {
	cdvd.RTCcount++;
	if (cdvd.RTCcount < ((Config.PsxType & 1) ? 50 : 60)) return;
	cdvd.RTCcount = 0;

	cdvd.RTC.second++;
	if (cdvd.RTC.second < 60) return;
	cdvd.RTC.second = 0;

	cdvd.RTC.minute++;
	if (cdvd.RTC.minute < 60) return;
	cdvd.RTC.minute = 0;

	cdvd.RTC.hour++;
	if (cdvd.RTC.hour < 24) return;
	cdvd.RTC.hour = 0;

	cdvd.RTC.day++;
	if (cdvd.RTC.day <= monthmap[cdvd.RTC.month-1]) return;
	cdvd.RTC.day = 1;

	cdvd.RTC.month++;
	if (cdvd.RTC.month <= 12) return;
	cdvd.RTC.month = 1;

	cdvd.RTC.year++;
	if (cdvd.RTC.year < 100) return;
	cdvd.RTC.year = 0;
}

static __forceinline u8 cdvdRead18(void)  // SDATAOUT
{
	u8 ret = 0;

	if (((cdvd.sDataIn & 0x40) == 0) && (cdvd.ResultP < cdvd.ResultC))
	{
		cdvd.ResultP++;
		if (cdvd.ResultP >= cdvd.ResultC) cdvd.sDataIn|= 0x40;
		ret = cdvd.Result[cdvd.ResultP-1];
	}
	CDR_LOG("cdvdRead18(SDataOut) %x (ResultC=%d, ResultP=%d)", ret, cdvd.ResultC, cdvd.ResultP);
	
	return ret;
}

u8 cdvdRead(u8 key)
{
	switch (key)
	{
		case 0x04:  // NCOMMAND
			CDR_LOG("cdvdRead04(NCMD) %x", cdvd.nCommand);
			return cdvd.nCommand;
			break;
		
		case 0x05: // N-READY
			CDR_LOG("cdvdRead05(NReady) %x", cdvd.Ready);
			return cdvd.Ready;
			break;
		
		case 0x06:  // ERROR
			CDR_LOG("cdvdRead06(Error) %x", cdvd.Error);
			return cdvd.Error;
			break;
		
		case 0x07:  // BREAK
			CDR_LOG("cdvdRead07(Break) %x", 0);
			return 0;
			break;
		
		case 0x08:  // STATUS
			CDR_LOG("cdvdRead0A(Status) %x", cdvd.Status);
			return cdvd.Status;
			break;
		
		case 0x0A:  // STATUS
			CDR_LOG("cdvdRead0A(Status) %x", cdvd.Status);
			return cdvd.Status;
			break;
		
		case 0x0B: // TRAY-STATE (if tray has been opened)
		{
			u8 tray = cdvdGetTrayStatus();
			CDR_LOG("cdvdRead0B(Tray) %x", tray);
			return tray;
			break;
		}
		case 0x0C: // CRT MINUTE
			CDR_LOG("cdvdRead0C(Min) %x", itob((u8)(cdvd.Sector/(60*75))));
			return itob((u8)(cdvd.Sector/(60*75)));
			break;
		
		case 0x0D: // CRT SECOND
			CDR_LOG("cdvdRead0D(Sec) %x", itob((u8)((cdvd.Sector/75)%60)+2));
			return itob((u8)((cdvd.Sector/75)%60)+2);
			break;
		
		case 0x0E:  // CRT FRAME
			CDR_LOG("cdvdRead0E(Frame) %x", itob((u8)(cdvd.Sector%75)));
			return itob((u8)(cdvd.Sector%75));
			break;
		
		case 0x0F: // TYPE
			CDR_LOG("cdvdRead0F(Disc Type) %x", cdvd.Type);
			cdvdGetDiskType();
			return cdvd.Type;
			break;
		
		case 0x13: // UNKNOWN
			CDR_LOG("cdvdRead13(Unknown) %x", 4);
			return 4;
			break;
		
		case 0x15: // RSV
			CDR_LOG("cdvdRead15(RSV)");
			return 0x01; // | 0x80 for ATAPI mode
			break;
		
		case 0x16: // SCOMMAND
			CDR_LOG("cdvdRead16(SCMD) %x", cdvd.sCommand);
			return cdvd.sCommand;
			break;
		
		case 0x17:  // SREADY
			CDR_LOG("cdvdRead17(SReady) %x", cdvd.sDataIn);
			return cdvd.sDataIn;
			break;
		
		case 0x18: 
			return cdvdRead18();
			break;
		
		case 0x20: 
		case 0x21: 
		case 0x22: 
		case 0x23: 
		case 0x24: 
		{ 
			int temp = key - 0x20;
			
			CDR_LOG("cdvdRead%d(Key%d) %x", key, temp, cdvd.Key[temp]);
			return cdvd.Key[temp];
			break;
		}
		case 0x28: 
		case 0x29: 
		case 0x2A: 
		case 0x2B: 
		case 0x2C: 
		{ 
			int temp = key - 0x23;
			
			CDR_LOG("cdvdRead%d(Key%d) %x", key, temp, cdvd.Key[temp]);
			return cdvd.Key[temp];
			break;
		}
		
		case 0x30: 
		case 0x31: 
		case 0x32: 
		case 0x33: 
		case 0x34: 
		{ 
			int temp = key - 0x26;
			
			CDR_LOG("cdvdRead%d(Key%d) %x", key, temp, cdvd.Key[temp]);
			return cdvd.Key[temp];
			break;
		}
		
		case 0x38: 		// valid parts of key data (first and last are valid)
			CDR_LOG("cdvdRead38(KeysValid) %x", cdvd.Key[15]);
	
			return cdvd.Key[15];
			break;
		
		case 0x39:	// KEY-XOR
			CDR_LOG("cdvdRead39(KeyXor) %x", cdvd.KeyXor);
	
			return cdvd.KeyXor;
			break;
		
		case 0x3A: 	// DEC_SET
			CDR_LOG("cdvdRead3A(DecSet) %x", cdvd.decSet);
	
			Console::WriteLn("DecSet Read: %02X", params cdvd.decSet);
			return cdvd.decSet;
			break;
		
		default:
			// note: notify the console since this is a potentially serious emulation problem:
			PSXHW_LOG("*Unknown 8bit read at address 0x1f4020%x", key);
			Console::Error( "IOP Unknown 8bit read from addr 0x1f4020%x", params key );
			return 0;
			break;
	}
}

static void cdvdWrite04(u8 rt) { // NCOMMAND
	CDR_LOG("cdvdWrite04: NCMD %s (%x) (ParamP = %x)", nCmdName[rt], rt, cdvd.ParamP);

	cdvd.nCommand = rt;
	cdvd.Status = CDVD_STATUS_NONE;
	cdvd.PwOff = Irq_None;		// good or bad?

	switch (rt) {
		case N_CD_SYNC: // CdSync
		case N_CD_NOP: // CdNop_
			cdvdSetIrq();
		break;
		
		case N_CD_STANDBY: // CdStandby

			// Seek to sector zero.  The cdvdStartSeek function will simulate
			// spinup times if needed.

			DevCon::Notice( "CdStandby : %d", params rt );
			cdvd.Action = cdvdAction_Standby;
			cdvd.ReadTime = cdvdBlockReadTime( MODE_DVDROM );
			CDVD_INT( cdvdStartSeek( 0, MODE_DVDROM ) );
		break;

		case N_CD_STOP: // CdStop
			DevCon::Notice( "CdStop : %d", params rt );
			cdvd.Action = cdvdAction_Stop;
			CDVD_INT( PSXCLK / 6 );		// 166ms delay?
		break;

		// from an emulation point of view there is not much need to do anything for this one
		case N_CD_PAUSE: // CdPause
			cdvdSetIrq();
		break;

		case N_CD_SEEK: // CdSeek
			cdvd.Action = cdvdAction_Seek;
			cdvd.ReadTime = cdvdBlockReadTime( MODE_DVDROM );
			CDVD_INT( cdvdStartSeek( *(uint*)(cdvd.Param+0), MODE_DVDROM ) );
		break;
		
		case N_CD_READ: // CdRead
			cdvd.SeekToSector = *(uint*)(cdvd.Param+0);
			cdvd.nSectors = *(int*)(cdvd.Param+4);
			cdvd.RetryCnt = (cdvd.Param[8] == 0) ? 0x100 : cdvd.Param[8];
			cdvd.SpindlCtrl = cdvd.Param[9];
			cdvd.Speed = 24;
			switch (cdvd.Param[10]) {
				case 2: cdvd.ReadMode = CDVD_MODE_2340; cdvd.BlockSize = 2340; break;
				case 1: cdvd.ReadMode = CDVD_MODE_2328; cdvd.BlockSize = 2328; break;
				case 0: 
				default: cdvd.ReadMode = CDVD_MODE_2048; cdvd.BlockSize = 2048; break;
			}

			CDR_LOG( "CdRead > startSector=%d, nSectors=%d, RetryCnt=%x, Speed=%x(%x), ReadMode=%x(%x) (1074=%x)",
				cdvd.Sector, cdvd.nSectors, cdvd.RetryCnt, cdvd.Speed, cdvd.Param[9], cdvd.ReadMode, cdvd.Param[10], psxHu32(0x1074));

			if( Config.cdvdPrint )
				Console::WriteLn("CdRead: Reading Sector %d(%d Blocks of Size %d) at Speed=%dx",
					params cdvd.Sector, cdvd.nSectors,cdvd.BlockSize,cdvd.Speed);

			cdvd.ReadTime = cdvdBlockReadTime( MODE_CDROM );
			CDVDREAD_INT( cdvdStartSeek( cdvd.SeekToSector,MODE_CDROM ) );

			// Read-ahead by telling the plugin about the track now.
			// This helps improve performance on actual from-cd emulation
			// (ie, not using the hard drive)
			cdvd.RErr = CDVDreadTrack( cdvd.SeekToSector, cdvd.ReadMode );

			// Set the reading block flag.  If a seek is pending then Readed will
			// take priority in the handler anyway.  If the read is contiguous then
			// this'll skip the seek delay.
			cdvd.Reading = 1;
			break;

		case N_CD_READ_CDDA: // CdReadCDDA
		case N_CD_READ_XCDDA: // CdReadXCDDA
			cdvd.SeekToSector = *(int*)(cdvd.Param+0);
			cdvd.nSectors = *(int*)(cdvd.Param+4);
		
			if (cdvd.Param[8] == 0) 
				cdvd.RetryCnt = 0x100;
			else 
				cdvd.RetryCnt = cdvd.Param[8];
			
			cdvd.SpindlCtrl = cdvd.Param[9];
			
			switch (cdvd.Param[9]) {
				case 0x01: cdvd.Speed =  1; break;
				case 0x02: cdvd.Speed =  2; break;
				case 0x03: cdvd.Speed =  4; break;
				case 0x04: cdvd.Speed = 12; break;
				default:   cdvd.Speed = 24; break;
			}
			
			switch (cdvd.Param[10]) {
				case 1: cdvd.ReadMode = CDVD_MODE_2368; cdvd.BlockSize = 2368; break;
				case 2:
				case 0: cdvd.ReadMode = CDVD_MODE_2352; cdvd.BlockSize = 2352; break;
			}

			CDR_LOG( "CdReadCDDA > startSector=%d, nSectors=%d, RetryCnt=%x, Speed=%xx(%x), ReadMode=%x(%x) (1074=%x)",
				cdvd.Sector, cdvd.nSectors, cdvd.RetryCnt, cdvd.Speed, cdvd.Param[9], cdvd.ReadMode, cdvd.Param[10], psxHu32(0x1074));

			if( Config.cdvdPrint )
				Console::WriteLn("CdAudioRead: Reading Sector %d(%d Blocks of Size %d) at Speed=%dx",
					params cdvd.Sector, cdvd.nSectors,cdvd.BlockSize,cdvd.Speed);
			
			cdvd.ReadTime = cdvdBlockReadTime( MODE_CDROM );
			CDVDREAD_INT( cdvdStartSeek( cdvd.SeekToSector, MODE_CDROM ) );

			// Read-ahead by telling the plugin about the track now.
			// This helps improve performance on actual from-cd emulation
			// (ie, not using the hard drive)
			cdvd.RErr = CDVDreadTrack( cdvd.SeekToSector, cdvd.ReadMode );

			// Set the reading block flag.  If a seek is pending then Readed will
			// take priority in the handler anyway.  If the read is contiguous then
			// this'll skip the seek delay.
			cdvd.Reading = 1;
		break;

		case N_DVD_READ: // DvdRead
			cdvd.SeekToSector   = *(int*)(cdvd.Param+0);
			cdvd.nSectors = *(int*)(cdvd.Param+4);
		
			if (cdvd.Param[8] == 0) 
				cdvd.RetryCnt = 0x100;
			else 
				cdvd.RetryCnt = cdvd.Param[8];
			
			cdvd.SpindlCtrl = cdvd.Param[9];
			cdvd.Speed = 4;
			cdvd.ReadMode = CDVD_MODE_2048;
			cdvd.BlockSize = 2064;	// Why oh why was it 2064
		
			CDR_LOG( "DvdRead > startSector=%d, nSectors=%d, RetryCnt=%x, Speed=%x(%x), ReadMode=%x(%x) (1074=%x)",
				cdvd.Sector, cdvd.nSectors, cdvd.RetryCnt, cdvd.Speed, cdvd.Param[9], cdvd.ReadMode, cdvd.Param[10], psxHu32(0x1074));
			
			if( Config.cdvdPrint )
				Console::WriteLn("DvdRead: Reading Sector %d(%d Blocks of Size %d) at Speed=%dx",
					params cdvd.Sector, cdvd.nSectors,cdvd.BlockSize,cdvd.Speed);
			
			cdvd.ReadTime = cdvdBlockReadTime( MODE_DVDROM );
			CDVDREAD_INT( cdvdStartSeek( cdvd.SeekToSector, MODE_DVDROM ) );
			
			// Read-ahead by telling the plugin about the track now.
			// This helps improve performance on actual from-cd emulation
			// (ie, not using the hard drive)
			cdvd.RErr = CDVDreadTrack( cdvd.SeekToSector, cdvd.ReadMode );

			// Set the reading block flag.  If a seek is pending then Readed will
			// take priority in the handler anyway.  If the read is contiguous then
			// this'll skip the seek delay.
			cdvd.Reading = 1;
		break;

		case N_CD_GET_TOC: // CdGetToc & cdvdman_call19
			//Param[0] is 0 for CdGetToc and any value for cdvdman_call19
			//the code below handles only CdGetToc!
			//if(cdvd.Param[0]==0x01)
			//{
			DevCon::WriteLn("CDGetToc Param[0]=%d, Param[1]=%d", params cdvd.Param[0],cdvd.Param[1]);
			//}
			cdvdGetToc( iopPhysMem( HW_DMA3_MADR ) );
			cdvdSetIrq( (1<<Irq_CommandComplete) ); //| (1<<Irq_DataReady) );
			HW_DMA3_CHCR &= ~0x01000000;
			psxDmaInterrupt(3);
			break;
		
		case N_CD_READ_KEY: // CdReadKey
		{
			u8  arg0 = cdvd.Param[0];
			u16 arg1 = cdvd.Param[1] | (cdvd.Param[2]<<8);
			u32 arg2 = cdvd.Param[3] | (cdvd.Param[4]<<8) | (cdvd.Param[5]<<16) | (cdvd.Param[6]<<24);
			DevCon::WriteLn("cdvdReadKey(%d, %d, %d)", params arg0, arg1, arg2);
			cdvdReadKey(arg0, arg1, arg2, cdvd.Key);
			cdvd.KeyXor = 0x00;
			cdvdSetIrq();
		}
		break;

		case N_CD_CHG_SPDL_CTRL: // CdChgSpdlCtrl
			Console::Notice("sceCdChgSpdlCtrl(%d)", params cdvd.Param[0]);
			cdvdSetIrq();
		break;

		default:
			Console::Notice("NCMD Unknown %x", params rt);
			cdvdSetIrq();
		break;
	}
	cdvd.ParamP = 0;
	cdvd.ParamC = 0;
}

static __forceinline void cdvdWrite05(u8 rt) { // NDATAIN
	CDR_LOG("cdvdWrite05(NDataIn) %x", rt);

	if (cdvd.ParamP < 32) {
		cdvd.Param[cdvd.ParamP++] = rt;
		cdvd.ParamC++;
	}
}

static __forceinline void cdvdWrite06(u8 rt) { // HOWTO
	CDR_LOG("cdvdWrite06(HowTo) %x", rt);
	cdvd.HowTo = rt;
}

static __forceinline void cdvdWrite07(u8 rt)		// BREAK
{
	CDR_LOG("cdvdWrite07(Break) %x", rt);

	// If we're already in a Ready state or already Breaking, then do nothing:
	if ((cdvd.Ready != CDVD_NOTREADY) || (cdvd.Action == cdvdAction_Break)) return;

	DbgCon::Notice("*PCSX2*: CDVD BREAK %x", params rt);

	// Aborts any one of several CD commands:
	// Pause, Seek, Read, Status, Standby, and Stop

	psxRegs.interrupt &= ~( (1<<IopEvt_Cdvd) | (1<<IopEvt_CdvdRead) );

	cdvd.Action = cdvdAction_Break;
	CDVD_INT( 64 );

	// Clear the cdvd status:
	cdvd.Readed = 0;
	cdvd.Reading = 0;
	cdvd.Status = CDVD_STATUS_NONE;
	//cdvd.nCommand = 0;
}

static __forceinline void cdvdWrite08(u8 rt) { // INTR_STAT
	CDR_LOG("cdvdWrite08(IntrReason) = ACK(%x)", rt);
	cdvd.PwOff &= ~rt;
}

static __forceinline void cdvdWrite0A(u8 rt) { // STATUS
	CDR_LOG("cdvdWrite0A(Status) %x", rt);
}

static __forceinline void cdvdWrite0F(u8 rt) { // TYPE
	CDR_LOG("cdvdWrite0F(Type) %x", rt);
	DevCon::WriteLn("*PCSX2*: CDVD TYPE %x", params rt);
}

static __forceinline void cdvdWrite14(u8 rt) { // PS1 MODE??
	u32 cycle = psxRegs.cycle;

	if (rt == 0xFE)	
		Console::Notice("*PCSX2*: go PS1 mode DISC SPEED = FAST");
	else			
		Console::Notice("*PCSX2*: go PS1 mode DISC SPEED = %dX", params rt);

	psxReset();
	psxHu32(0x1f801450) = 0x8;
	psxHu32(0x1f801078) = 1;
	psxRegs.cycle = cycle;
}

static __forceinline void fail_pol_cal()
{
	Console::Error("[MG] ERROR - Make sure the file is already decrypted!!!");
	cdvd.Result[0] = 0x80;
}

static void cdvdWrite16(u8 rt)		 // SCOMMAND
{
//	cdvdTN	diskInfo;
//	cdvdTD	trackInfo;
//	int i, lbn, type, min, sec, frm, address;
	int address;
	u8 tmp;
	
	CDR_LOG("cdvdWrite16: SCMD %s (%x) (ParamP = %x)", sCmdName[rt], rt, cdvd.ParamP);

	cdvd.sCommand = rt;
	switch (rt) {
//		case 0x01: // GetDiscType - from cdvdman (0:1)
//			SetResultSize(1);
//			cdvd.Result[0] = 0;
//			break;

		case 0x02: // CdReadSubQ  (0:11)
			SetResultSize(11);
			cdvd.Result[0] = cdvdReadSubQ(cdvd.Sector, (cdvdSubQ*)&cdvd.Result[1]);
			break;

		case 0x03: // Mecacon-command
			switch (cdvd.Param[0])
			{
				case 0x00: // get mecha version (1:4)
					SetResultSize(4);
					cdvdGetMechaVer(&cdvd.Result[0]);
					break;
				
				case 0x44: // write console ID (9:1)
					SetResultSize(1);
					cdvd.Result[0] = cdvdWriteConsoleID(&cdvd.Param[1]);
					break;
			
				case 0x45: // read console ID (1:9)
					SetResultSize(9);
					cdvd.Result[0] = cdvdReadConsoleID(&cdvd.Result[1]);
					break;
			
				case 0xFD: // _sceCdReadRenewalDate (1:6) BCD
					SetResultSize(6);
					cdvd.Result[0] = 0;
					cdvd.Result[1] = 0x04;//year
					cdvd.Result[2] = 0x12;//month
					cdvd.Result[3] = 0x10;//day
					cdvd.Result[4] = 0x01;//hour
					cdvd.Result[5] = 0x30;//min
					break;
				
				default:
					SetResultSize(1);
					cdvd.Result[0] = 0x80;
					Console::WriteLn("*Unknown Mecacon Command param[0]=%02X", params cdvd.Param[0]);
					break;
			}
			break;
		
		case 0x05: // CdTrayReqState  (0:1) - resets the tray open detection
			SetResultSize(1);
			cdvd.Result[0] = 0;
			break;

		case 0x06: // CdTrayCtrl  (1:1)
			SetResultSize(1);
			if(cdvd.Param[0] == 0)
				cdvd.Result[0] = cdvdCtrlTrayOpen();
			else
				cdvd.Result[0] = cdvdCtrlTrayClose();
			break;

		case 0x08: // CdReadRTC (0:8)
			SetResultSize(8);
			cdvd.Result[0] = 0;
			cdvd.Result[1] = itob(cdvd.RTC.second); //Seconds
			cdvd.Result[2] = itob(cdvd.RTC.minute); //Minutes
			cdvd.Result[3] = itob((cdvd.RTC.hour+8) %24); //Hours
			cdvd.Result[4] = 0; //Nothing
			cdvd.Result[5] = itob(cdvd.RTC.day); //Day 
			if(cdvd.Result[3] <= 7) cdvd.Result[5] += 1;
			cdvd.Result[6] = itob(cdvd.RTC.month)+0x80; //Month
			cdvd.Result[7] = itob(cdvd.RTC.year); //Year
			/*Console::WriteLn("RTC Read Sec %x Min %x Hr %x Day %x Month %x Year %x", params cdvd.Result[1], cdvd.Result[2],
				cdvd.Result[3], cdvd.Result[5], cdvd.Result[6], cdvd.Result[7]);
			Console::WriteLn("RTC Read Real Sec %d Min %d Hr %d Day %d Month %d Year %d", params cdvd.RTC.second, cdvd.RTC.minute,
				cdvd.RTC.hour, cdvd.RTC.day, cdvd.RTC.month, cdvd.RTC.year);*/
			break;

		case 0x09: // sceCdWriteRTC (7:1)
			SetResultSize(1);
			cdvd.Result[0] = 0;
			cdvd.RTC.pad = 0;

			cdvd.RTC.second = btoi(cdvd.Param[cdvd.ParamP-7]);
			cdvd.RTC.minute = btoi(cdvd.Param[cdvd.ParamP-6]) % 60;
			cdvd.RTC.hour = (btoi(cdvd.Param[cdvd.ParamP-5])+16) % 24;
			cdvd.RTC.day = btoi(cdvd.Param[cdvd.ParamP-3]);
			if(cdvd.Param[cdvd.ParamP-5] <= 7) cdvd.RTC.day -= 1;
			cdvd.RTC.month = btoi(cdvd.Param[cdvd.ParamP-2]-0x80);
			cdvd.RTC.year = btoi(cdvd.Param[cdvd.ParamP-1]);
			/*Console::WriteLn("RTC write incomming Sec %x Min %x Hr %x Day %x Month %x Year %x", params cdvd.Param[cdvd.ParamP-7], cdvd.Param[cdvd.ParamP-6],
				cdvd.Param[cdvd.ParamP-5], cdvd.Param[cdvd.ParamP-3], cdvd.Param[cdvd.ParamP-2], cdvd.Param[cdvd.ParamP-1]);
			Console::WriteLn("RTC Write Sec %d Min %d Hr %d Day %d Month %d Year %d", params cdvd.RTC.second, cdvd.RTC.minute,
				cdvd.RTC.hour, cdvd.RTC.day, cdvd.RTC.month, cdvd.RTC.year);*/
			//memcpy_fast((u8*)&cdvd.RTC, cdvd.Param, 7);
			break;

		case 0x0A: // sceCdReadNVM (2:3)
			address = (cdvd.Param[0]<<8) | cdvd.Param[1];
		
			if (address < 512) 
			{
				SetResultSize(3);
				cdvd.Result[0] = cdvdReadNVM(&cdvd.Result[1], address*2, 2);
				// swap bytes around
				tmp = cdvd.Result[1];
				cdvd.Result[1] = cdvd.Result[2];
				cdvd.Result[2] = tmp;
			} 
			else 
			{
				SetResultSize(1);
				cdvd.Result[0] = 0xff;
			}
			break;

		case 0x0B: // sceCdWriteNVM (4:1)
			SetResultSize(1);
			address = (cdvd.Param[0]<<8) | cdvd.Param[1];
		
			if (address < 512) 
			{
				// swap bytes around
				tmp = cdvd.Param[2];
				cdvd.Param[2] = cdvd.Param[3];
				cdvd.Param[3] = tmp;
				cdvd.Result[0] = cdvdWriteNVM(&cdvd.Param[2], address*2, 2);
			} 
			else 
			{
				cdvd.Result[0] = 0xff;
			}
			break;

//		case 0x0C: // sceCdSetHDMode (1:1) 
//			break;


		case 0x0F: // sceCdPowerOff (0:1)- Call74 from Xcdvdman 
			SetResultSize(1);
			cdvd.Result[0] = 0;
			break;

		case 0x12: // sceCdReadILinkId (0:9)
			SetResultSize(9);
			cdvd.Result[0] = cdvdReadILinkID(&cdvd.Result[1]);
			break;

		case 0x13: // sceCdWriteILinkID (8:1)
			SetResultSize(1);
			cdvd.Result[0] = cdvdWriteILinkID(&cdvd.Param[1]);
			break;

		case 0x14: // CdCtrlAudioDigitalOut (1:1)
			//parameter can be 2, 0, ...
			SetResultSize(1);
			cdvd.Result[0] = 0;		//8 is a flag; not used
			break;

		case 0x15: // sceCdForbidDVDP (0:1) 
			//Console::WriteLn("sceCdForbidDVDP");
			SetResultSize(1);
			cdvd.Result[0] = 5;
			break;

		case 0x16: // AutoAdjustCtrl - from cdvdman (1:1)
			SetResultSize(1);
			cdvd.Result[0] = 0;
			break;

		case 0x17: // CdReadModelNumber (1:9) - from xcdvdman
			SetResultSize(9);
			cdvd.Result[0] = cdvdReadModelNumber(&cdvd.Result[1], cdvd.Param[0]);
			break;

		case 0x18: // CdWriteModelNumber (9:1) - from xcdvdman
			SetResultSize(1);
			cdvd.Result[0] = cdvdWriteModelNumber(&cdvd.Param[1], cdvd.Param[0]);
			break;

//		case 0x19: // sceCdForbidRead (0:1) - from xcdvdman
//			break;

		case 0x1A: // sceCdBootCertify (4:1)//(4:16 in psx?)
			SetResultSize(1);//on input there are 4 bytes: 1;?10;J;C for 18000; 1;60;E;C for 39002 from ROMVER
			cdvd.Result[0] = 1;//i guess that means okay
			break;

		case 0x1B: // sceCdCancelPOffRdy (0:1) - Call73 from Xcdvdman (1:1)
			SetResultSize(1);
			cdvd.Result[0] = 0;
			break;

		case 0x1C: // sceCdBlueLEDCtl (1:1) - Call72 from Xcdvdman
			SetResultSize(1);
			cdvd.Result[0] = 0;
			break;

//		case 0x1D: // cdvdman_call116 (0:5) - In V10 Bios 
//			break;

		case 0x1E: // sceRemote2Read (0:5) - // 00 14 AA BB CC -> remote key code
			SetResultSize(5);
			cdvd.Result[0] = 0x00;
			cdvd.Result[1] = 0x14;
			cdvd.Result[2] = 0x00;
			cdvd.Result[3] = 0x00;
			cdvd.Result[4] = 0x00;
			break;

//		case 0x1F: // sceRemote2_7 (2:1) - cdvdman_call117
//			break;

		case 0x20: // sceRemote2_6 (0:3)	// 00 01 00
			SetResultSize(3);
			cdvd.Result[0] = 0x00;
			cdvd.Result[1] = 0x01;
			cdvd.Result[2] = 0x00;
			break;

//		case 0x21: // sceCdWriteWakeUpTime (8:1) 
//			break;

		case 0x22: // sceCdReadWakeUpTime (0:10) 
			SetResultSize(10);
			cdvd.Result[0] = 0;
			cdvd.Result[1] = 0;
			cdvd.Result[2] = 0;
			cdvd.Result[3] = 0;
			cdvd.Result[4] = 0;
			cdvd.Result[5] = 0;
			cdvd.Result[6] = 0;
			cdvd.Result[7] = 0;
			cdvd.Result[8] = 0;
			cdvd.Result[9] = 0;
			break;

		case 0x24: // sceCdRCBypassCtrl (1:1) - In V10 Bios 
			// FIXME: because PRId<0x23, the bit 0 of sio2 don't get updated 0xBF808284
			SetResultSize(1);
			cdvd.Result[0] = 0;
		break;

//		case 0x25: // cdvdman_call120 (1:1) - In V10 Bios 
//			break;

//		case 0x26: // cdvdman_call128 (0,3) - In V10 Bios 
//			break;

//		case 0x27: // cdvdman_call148 (0:13) - In V10 Bios 
//			break;

//		case 0x28: // cdvdman_call150 (1:1) - In V10 Bios 
//			break;

		case 0x29: //sceCdNoticeGameStart (1:1)
			SetResultSize(1);
			cdvd.Result[0] = 0;
			break;

//		case 0x2C: //sceCdXBSPowerCtl (2:2)
//			break;

//		case 0x2D: //sceCdXLEDCtl (2:2)
//			break;

//		case 0x2E: //sceCdBuzzerCtl (0:1)
//			break;

//		case 0x2F: //cdvdman_call167 (16:1)
//			break;

//		case 0x30: //cdvdman_call169 (1:9)
//			break;

		case 0x31: //sceCdSetMediumRemoval (1:1)
			SetResultSize(1);
			cdvd.Result[0] = 0;
			break;

		case 0x32: //sceCdGetMediumRemoval (0:2)
			SetResultSize(2);
			cdvd.Result[0] = 0;
			//cdvd.Result[0] = 0; // fixme: I'm pretty sure that the same variable shouldn't be set twice here. Perhaps cdvd.Result[1]?
			break;

//		case 0x33: //sceCdXDVRPReset (1:1)
//			break;

		case 0x36: //cdvdman_call189 [__sceCdReadRegionParams - made up name] (0:15) i think it is 16, not 15
			SetResultSize(15);
		
			cdvdGetMechaVer(&cdvd.Result[1]);
			cdvd.Result[0] = cdvdReadRegionParams(&cdvd.Result[3]);//size==8
			Console::WriteLn("REGION PARAMS = %s %s", params mg_zones[cdvd.Result[1]], &cdvd.Result[3]);
			cdvd.Result[1] = 1 << cdvd.Result[1];	//encryption zone; see offset 0x1C in encrypted headers
			//////////////////////////////////////////
			cdvd.Result[2] = 0;						//??
//			cdvd.Result[3] == ROMVER[4] == *0xBFC7FF04
//			cdvd.Result[4] == OSDVER[4] == CAP			Jjpn, Aeng, Eeng, Heng, Reng, Csch, Kkor?
//			cdvd.Result[5] == OSDVER[5] == small
//			cdvd.Result[6] == OSDVER[6] == small
//			cdvd.Result[7] == OSDVER[7] == small
//			cdvd.Result[8] == VERSTR[0x22] == *0xBFC7FF52
//			cdvd.Result[9] == DVDID						J U O E A R C M
//			cdvd.Result[10]== 0;					//??
			cdvd.Result[11] = 0;					//??
			cdvd.Result[12] = 0;					//??
			//////////////////////////////////////////
			cdvd.Result[13] = 0;					//0xFF - 77001
			cdvd.Result[14] = 0;					//??
			break;

		case 0x37: //called from EECONF [sceCdReadMAC - made up name] (0:9)
			SetResultSize(9);
			cdvd.Result[0] = cdvdReadMAC(&cdvd.Result[1]);
			break;

		case 0x38: //used to fix the MAC back after accidentally trashed it :D [sceCdWriteMAC - made up name] (8:1)
			SetResultSize(1);
			cdvd.Result[0] = cdvdWriteMAC(&cdvd.Param[0]);
			break;

		case 0x3E: //[__sceCdWriteRegionParams - made up name] (15:1) [Florin: hum, i was expecting 14:1]
			SetResultSize(1);
			cdvd.Result[0] = cdvdWriteRegionParams(&cdvd.Param[2]);
			break;

		case 0x40: // CdOpenConfig (3:1)
			SetResultSize(1);
			cdvd.CReadWrite = cdvd.Param[0];
			cdvd.COffset    = cdvd.Param[1];
			cdvd.CNumBlocks = cdvd.Param[2];
			cdvd.CBlockIndex= 0;
			cdvd.Result[0] = 0;
			break;

		case 0x41: // CdReadConfig (0:16)
			SetResultSize(16);
			cdvdReadConfig(&cdvd.Result[0]);
			break;

		case 0x42: // CdWriteConfig (16:1)
			SetResultSize(1);
			cdvd.Result[0] = cdvdWriteConfig(&cdvd.Param[0]);
			break;

		case 0x43: // CdCloseConfig (0:1)
			SetResultSize(1);
			cdvd.CReadWrite = 0;
			cdvd.COffset = 0;
			cdvd.CNumBlocks = 0;
			cdvd.CBlockIndex= 0;
			cdvd.Result[0] = 0;
			break;

		case 0x80: // secrman: __mechacon_auth_0x80
			SetResultSize(1);//in:1
			cdvd.mg_datatype = 0;//data
			cdvd.Result[0] = 0;
			break;

		case 0x81: // secrman: __mechacon_auth_0x81
			SetResultSize(1);//in:1
			cdvd.mg_datatype = 0;//data
			cdvd.Result[0] = 0;
			break;

		case 0x82: // secrman: __mechacon_auth_0x82
			SetResultSize(1);//in:16
			cdvd.Result[0] = 0;
			break;

		case 0x83: // secrman: __mechacon_auth_0x83
			SetResultSize(1);//in:8
			cdvd.Result[0] = 0;
			break;

		case 0x84: // secrman: __mechacon_auth_0x84
			SetResultSize(1+8+4);//in:0
			cdvd.Result[0] = 0;
			
			cdvd.Result[1] = 0x21;
			cdvd.Result[2] = 0xdc;
			cdvd.Result[3] = 0x31;
			cdvd.Result[4] = 0x96;
			cdvd.Result[5] = 0xce;
			cdvd.Result[6] = 0x72;
			cdvd.Result[7] = 0xe0;
			cdvd.Result[8] = 0xc8;

			cdvd.Result[9]  = 0x69;
			cdvd.Result[10] = 0xda;
			cdvd.Result[11] = 0x34;
			cdvd.Result[12] = 0x9b;
			break;

		case 0x85: // secrman: __mechacon_auth_0x85
			SetResultSize(1+4+8);//in:0
			cdvd.Result[0] = 0;
			
			cdvd.Result[1] = 0xeb;
			cdvd.Result[2] = 0x01;
			cdvd.Result[3] = 0xc7;
			cdvd.Result[4] = 0xa9;

			cdvd.Result[ 5] = 0x3f;
			cdvd.Result[ 6] = 0x9c;
			cdvd.Result[ 7] = 0x5b;
			cdvd.Result[ 8] = 0x19;
			cdvd.Result[ 9] = 0x31;
			cdvd.Result[10] = 0xa0;
			cdvd.Result[11] = 0xb3;
			cdvd.Result[12] = 0xa3;
			break;

		case 0x86: // secrman: __mechacon_auth_0x86
			SetResultSize(1);//in:16
			cdvd.Result[0] = 0;
			break;

		case 0x87: // secrman: __mechacon_auth_0x87
			SetResultSize(1);//in:8
			cdvd.Result[0] = 0;
			break;

		case 0x8D: // sceMgWriteData
			SetResultSize(1);//in:length<=16
			if (cdvd.mg_size + cdvd.ParamC > cdvd.mg_maxsize)
			{
				cdvd.Result[0] = 0x80;
			}
			else
			{
				memcpy_fast(cdvd.mg_buffer + cdvd.mg_size, cdvd.Param, cdvd.ParamC);
				cdvd.mg_size += cdvd.ParamC;
				cdvd.Result[0] = 0; // 0 complete ; 1 busy ; 0x80 error
			}
			break;

		case 0x8E: // sceMgReadData
			SetResultSize( std::min(16, cdvd.mg_size) );
			memcpy_fast(cdvd.Result, cdvd.mg_buffer, cdvd.ResultC);
			cdvd.mg_size -= cdvd.ResultC;
			memcpy_fast(cdvd.mg_buffer, cdvd.mg_buffer+cdvd.ResultC, cdvd.mg_size);
			break;

		case 0x88: // secrman: __mechacon_auth_0x88	//for now it is the same; so, fall;)
		case 0x8F: // secrman: __mechacon_auth_0x8F
			SetResultSize(1);//in:0
			if (cdvd.mg_datatype == 1) // header data
			{
				u64* psrc, *pdst;
				int bit_ofs, i;

<<<<<<< HEAD
				if (cdvd.mg_maxsize != cdvd.mg_size)				goto fail_pol_cal;
				if (cdvd.mg_size < 0x20)							goto fail_pol_cal;
				if (cdvd.mg_size != *(u16*)&cdvd.mg_buffer[0x14])	goto fail_pol_cal;
				Console::Write("[MG] ELF_size=0x%X Hdr_size=0x%X unk=0x%X flags=0x%X count=%d zones=", params
					*(u32*)&cdvd.mg_buffer[0x10], *(u16*)&cdvd.mg_buffer[0x14], *(u16*)&cdvd.mg_buffer[0x16],
					*(u16*)&cdvd.mg_buffer[0x18], *(u16*)&cdvd.mg_buffer[0x1A]);
				for (i=0; i<8; i++)
				{
					if (cdvd.mg_buffer[0x1C] & (1<<i))
					{
						Console::Write( mg_zones[i] );
						Console::Write( " " );
					}
				}
				Console::Newline();
=======
				if ((cdvd.mg_maxsize != cdvd.mg_size)||(cdvd.mg_size < 0x20) || (cdvd.mg_size != *(u16*)&cdvd.mg_buffer[0x14]))
				{
					fail_pol_cal();
					break;
				}
				
				Console::Write("[MG] ELF_size=0x%X Hdr_size=0x%X unk=0x%X flags=0x%X count=%d zones=",
					params *(u32*)&cdvd.mg_buffer[0x10], *(u16*)&cdvd.mg_buffer[0x14], *(u16*)&cdvd.mg_buffer[0x16],
					*(u16*)&cdvd.mg_buffer[0x18], *(u16*)&cdvd.mg_buffer[0x1A]);
				for (i=0; i<8; i++)
				{
					if (cdvd.mg_buffer[0x1C] & (1<<i)) Console::Write("%s ", params mg_zones[i]);
				}
				Console::Newline();
					
>>>>>>> 02506053
				bit_ofs = mg_BIToffset(cdvd.mg_buffer);
					
				psrc = (u64*)&cdvd.mg_buffer[bit_ofs-0x20];
				
				pdst = (u64*)cdvd.mg_kbit;
				pdst[0] = psrc[0]; 
				pdst[1] = psrc[1];
				//memcpy(cdvd.mg_kbit, &cdvd.mg_buffer[bit_ofs-0x20], 0x10);
					
				pdst = (u64*)cdvd.mg_kcon;
				pdst[0] = psrc[2]; 
				pdst[1] = psrc[3];
				//memcpy(cdvd.mg_kcon, &cdvd.mg_buffer[bit_ofs-0x10], 0x10);

				if ((cdvd.mg_buffer[bit_ofs+5] || cdvd.mg_buffer[bit_ofs+6] || cdvd.mg_buffer[bit_ofs+7]) ||
				     (cdvd.mg_buffer[bit_ofs+4] * 16 + bit_ofs + 8 + 16 != *(u16*)&cdvd.mg_buffer[0x14]))
				{
					fail_pol_cal();
					break;
				}
			}
			cdvd.Result[0] = 0; // 0 complete ; 1 busy ; 0x80 error
			break;

		case 0x90: // sceMgWriteHeaderStart
			SetResultSize(1);//in:5
			cdvd.mg_size = 0;
			cdvd.mg_datatype = 1;//header data
			Console::WriteLn("[MG] hcode=%d cnum=%d a2=%d length=0x%X", params
				cdvd.Param[0], cdvd.Param[3], cdvd.Param[4], cdvd.mg_maxsize = cdvd.Param[1] | (((int)cdvd.Param[2])<<8));
			
			cdvd.Result[0] = 0; // 0 complete ; 1 busy ; 0x80 error
			break;

		case 0x91: // sceMgReadBITLength
		{
			SetResultSize(3);//in:0
			int bit_ofs = mg_BIToffset(cdvd.mg_buffer);
			memcpy_fast(cdvd.mg_buffer, &cdvd.mg_buffer[bit_ofs], 8+16*cdvd.mg_buffer[bit_ofs+4]);
			
			cdvd.mg_maxsize = 0; // don't allow any write
			cdvd.mg_size = 8+16*cdvd.mg_buffer[4];//new offset, i just moved the data
			Console::WriteLn("[MG] BIT count=%d", params cdvd.mg_buffer[4]);

			cdvd.Result[0] = (cdvd.mg_datatype == 1) ? 0 : 0x80; // 0 complete ; 1 busy ; 0x80 error
			cdvd.Result[1] = (cdvd.mg_size >> 0) & 0xFF;
			cdvd.Result[2] = (cdvd.mg_size >> 8) & 0xFF;
			break;
		}
		case 0x92: // sceMgWriteDatainLength
			SetResultSize(1);//in:2
			cdvd.mg_size = 0;
			cdvd.mg_datatype = 0;//data (encrypted)
			cdvd.mg_maxsize = cdvd.Param[0] | (((int)cdvd.Param[1])<<8);
			cdvd.Result[0] = 0; // 0 complete ; 1 busy ; 0x80 error
			break;

		case 0x93: // sceMgWriteDataoutLength
			SetResultSize(1);//in:2
			if (((cdvd.Param[0] | (((int)cdvd.Param[1])<<8)) == cdvd.mg_size) && (cdvd.mg_datatype == 0))
			{
				cdvd.mg_maxsize = 0; // don't allow any write
				cdvd.Result[0] = 0; // 0 complete ; 1 busy ; 0x80 error
			}
			else
			{
				cdvd.Result[0] = 0x80;
			}
			break;

		case 0x94: // sceMgReadKbit - read first half of BIT key
			SetResultSize(1+8);//in:0
			cdvd.Result[0] = 0;

			((int*)(cdvd.Result+1))[0] = ((int*)cdvd.mg_kbit)[0];
			((int*)(cdvd.Result+1))[1] = ((int*)cdvd.mg_kbit)[1];
			//memcpy(cdvd.Result+1, cdvd.mg_kbit, 8);
			break;

		case 0x95: // sceMgReadKbit2 - read second half of BIT key
			SetResultSize(1+8);//in:0
			cdvd.Result[0] = 0;
			((int*)(cdvd.Result+1))[0] = ((int*)(cdvd.mg_kbit+8))[0];
			((int*)(cdvd.Result+1))[1] = ((int*)(cdvd.mg_kbit+8))[1];
			//memcpy(cdvd.Result+1, cdvd.mg_kbit+8, 8);
			break;

		case 0x96: // sceMgReadKcon - read first half of content key
			SetResultSize(1+8);//in:0
			cdvd.Result[0] = 0;
			((int*)(cdvd.Result+1))[0] = ((int*)cdvd.mg_kcon)[0];
			((int*)(cdvd.Result+1))[1] = ((int*)cdvd.mg_kcon)[1];
			//memcpy(cdvd.Result+1, cdvd.mg_kcon, 8);
			break;

		case 0x97: // sceMgReadKcon2 - read second half of content key
			SetResultSize(1+8);//in:0
			cdvd.Result[0] = 0;
			((int*)(cdvd.Result+1))[0] = ((int*)(cdvd.mg_kcon+8))[0];
			((int*)(cdvd.Result+1))[1] = ((int*)(cdvd.mg_kcon+8))[1];
			//memcpy(cdvd.Result+1, cdvd.mg_kcon+8, 8);
			break;

		default:
			// fake a 'correct' command
			SetResultSize(1);		//in:0
			cdvd.Result[0] = 0;		// 0 complete ; 1 busy ; 0x80 error
			Console::WriteLn("SCMD Unknown %x", params rt);
			break;
	} // end switch
	
	//Console::WriteLn("SCMD - 0x%x\n", params rt);
	cdvd.ParamP = 0; 
	cdvd.ParamC = 0;
}

static __forceinline void cdvdWrite17(u8 rt) { // SDATAIN
	CDR_LOG("cdvdWrite17(SDataIn) %x", rt);
	
	if (cdvd.ParamP < 32) {
		cdvd.Param[cdvd.ParamP++] = rt;
		cdvd.ParamC++;
	}
}

static __forceinline void cdvdWrite18(u8 rt) { // SDATAOUT
	CDR_LOG("cdvdWrite18(SDataOut) %x", rt);
	Console::WriteLn("*PCSX2* SDATAOUT");
}

static __forceinline void cdvdWrite3A(u8 rt) { // DEC-SET
	CDR_LOG("cdvdWrite3A(DecSet) %x", rt);
	cdvd.decSet = rt;
	Console::WriteLn("DecSet Write: %02X", params cdvd.decSet);
}

void cdvdWrite(u8 key, u8 rt)
{
	switch (key)
	{
		case 0x04: cdvdWrite04(rt); break;
		case 0x05: cdvdWrite05(rt); break;
		case 0x06: cdvdWrite06(rt); break;
		case 0x07: cdvdWrite07(rt); break;
		case 0x08: cdvdWrite08(rt); break;
		case 0x0A: cdvdWrite0A(rt); break;
		case 0x0F: cdvdWrite0F(rt); break;
		case 0x14: cdvdWrite14(rt); break;
		case 0x16: cdvdWrite16(rt); break;
		case 0x17: cdvdWrite17(rt); break;
		case 0x18: cdvdWrite18(rt); break;
		case 0x3A: cdvdWrite3A(rt); break;
		default:
			Console::Notice("IOP Unknown 8bit write to addr 0x1f4020%x = 0x%x", params key, rt);
			break;
	}
}<|MERGE_RESOLUTION|>--- conflicted
+++ resolved
@@ -19,11 +19,7 @@
 #include "PrecompiledHeader.h"
 
 #include <ctype.h>
-<<<<<<< HEAD
 #include <wx/datetime.h>
-=======
-#include <time.h>
->>>>>>> 02506053
 
 #include "IopCommon.h"
 #include "CDVDiso.h"
@@ -83,16 +79,11 @@
 	// use the bios filename to get the name of the mecha ver file
 	// [TODO] : Upgrade this to use wxString!
 
-<<<<<<< HEAD
 	strcpy(file, g_Conf.Files.Bios().ToAscii().data() );
 	
-	ptr = file; i = (int)strlen(file);
-=======
-	strcpy(file, Bios.c_str());
 	ptr = file;
 	i = (int)strlen(file);
 	
->>>>>>> 02506053
 	while (i > 0) { if (ptr[i] == '.') break; i--; }
 	ptr[i+1] = '\0';
 	strcat(file, "MEC");
@@ -139,15 +130,10 @@
 	// use the bios filename to get the name of the nvm file
 	// [TODO] : Upgrade this to use std::string!
 
-<<<<<<< HEAD
 	strcpy( file, g_Conf.Files.Bios().ToAscii().data() );
-	ptr = file; i = (int)strlen(file);
-=======
-	strcpy( file, Bios.c_str() );
 	ptr = file;
 	i = (int)strlen(file);
 	
->>>>>>> 02506053
 	while (i > 0) { if (ptr[i] == '.') break; i--; }
 	ptr[i+1] = '\0';
 	
@@ -339,21 +325,11 @@
 
 
 void cdvdReadKey(u8 arg0, u16 arg1, u32 arg2, u8* key) {
-<<<<<<< HEAD
 	wxString fname;
-	int numbers;
-	int letters;
-	unsigned int  key_0_3;
-	unsigned char key_4;
-	unsigned char key_14;
-    char exeName[12];
-=======
-	char str[g_MaxPath];
 	char exeName[12];
 	s32 numbers, letters;
 	u32 key_0_3;
 	u8 key_4, key_14;
->>>>>>> 02506053
 	
 	// get main elf name
 	GetPS2ElfName(fname);
@@ -489,12 +465,8 @@
 	// Is the type listed as a PS2 CD?
 	if (cdvd.Type == CDVD_TYPE_PS2CD) // && needReset == 1)
 	{
-<<<<<<< HEAD
 		wxString str;
-=======
-		char str[g_MaxPath];
-		
->>>>>>> 02506053
+		
 		if (GetPS2ElfName(str) == 1)
 		{
 			// Does the SYSTEM.CNF file only say "BOOT="? PS1 CD then.
@@ -564,7 +536,6 @@
 	cdvd.Action = cdvdAction_None;
 	cdvd.ReadTime = cdvdBlockReadTime( MODE_DVDROM );
 
-<<<<<<< HEAD
     // any random valid date will do
     //cdvd.RTC.hour = 1;
     //cdvd.RTC.day = 25;
@@ -578,15 +549,6 @@
 	cdvd.RTC.day = (u8)curtime.GetDay();
 	cdvd.RTC.month = (u8)curtime.GetMonth();
 	cdvd.RTC.year = (u8)(curtime.GetYear() - 2000);
-=======
-	// any random valid date will do
-	cdvd.RTC.hour = 1;
-	cdvd.RTC.day = 25;
-	cdvd.RTC.month = 5;
-	cdvd.RTC.year = 7; //2007
-    
-	cdvdSetSystemTime( cdvd );
->>>>>>> 02506053
 }
 
 struct Freeze_v10Compat
@@ -617,21 +579,13 @@
 void cdvdNewDiskCB()
 {
 	cdvd.Type = CDVDgetDiskType();
-<<<<<<< HEAD
-	if(cdvd.Type == CDVD_TYPE_PS2CD) {
+	
+	if (cdvd.Type == CDVD_TYPE_PS2CD) 
+	{
 		wxString str;
-		if(GetPS2ElfName(str) == 1) {
-			cdvd.Type = CDVD_TYPE_PSCD;
-		} // ENDIF- Does the SYSTEM.CNF file only say "BOOT="? PS1 CD then.
-=======
-	
-	if (cdvd.Type == CDVD_TYPE_PS2CD) 
-	{
-		char str[g_MaxPath];
 		
 		 // Does the SYSTEM.CNF file only say "BOOT="? PS1 CD then.
 		if(GetPS2ElfName(str) == 1) cdvd.Type = CDVD_TYPE_PSCD;
->>>>>>> 02506053
 	}
 }
 
@@ -1855,23 +1809,6 @@
 				u64* psrc, *pdst;
 				int bit_ofs, i;
 
-<<<<<<< HEAD
-				if (cdvd.mg_maxsize != cdvd.mg_size)				goto fail_pol_cal;
-				if (cdvd.mg_size < 0x20)							goto fail_pol_cal;
-				if (cdvd.mg_size != *(u16*)&cdvd.mg_buffer[0x14])	goto fail_pol_cal;
-				Console::Write("[MG] ELF_size=0x%X Hdr_size=0x%X unk=0x%X flags=0x%X count=%d zones=", params
-					*(u32*)&cdvd.mg_buffer[0x10], *(u16*)&cdvd.mg_buffer[0x14], *(u16*)&cdvd.mg_buffer[0x16],
-					*(u16*)&cdvd.mg_buffer[0x18], *(u16*)&cdvd.mg_buffer[0x1A]);
-				for (i=0; i<8; i++)
-				{
-					if (cdvd.mg_buffer[0x1C] & (1<<i))
-					{
-						Console::Write( mg_zones[i] );
-						Console::Write( " " );
-					}
-				}
-				Console::Newline();
-=======
 				if ((cdvd.mg_maxsize != cdvd.mg_size)||(cdvd.mg_size < 0x20) || (cdvd.mg_size != *(u16*)&cdvd.mg_buffer[0x14]))
 				{
 					fail_pol_cal();
@@ -1887,7 +1824,6 @@
 				}
 				Console::Newline();
 					
->>>>>>> 02506053
 				bit_ofs = mg_BIToffset(cdvd.mg_buffer);
 					
 				psrc = (u64*)&cdvd.mg_buffer[bit_ofs-0x20];
