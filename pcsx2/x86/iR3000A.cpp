--- conflicted
+++ resolved
@@ -147,15 +147,6 @@
 
 static void iIopDumpBlock( int startpc, u8 * ptr )
 {
-<<<<<<< HEAD
-=======
-#ifdef PCSX2_DEBUG
-
-	FILE *f;
-#ifdef __LINUX__
-	char command[256];
-#endif
->>>>>>> 60e1fcff
 	u32 i, j;
 	EEINST* pcur;
 	u8 used[34];
@@ -167,9 +158,9 @@
 	wxString filename( Path::Combine( g_Conf.Folders.Dumps, wxsFormat( L"psxdump%.8X.txt", startpc ) ) );
 	AsciiFile f( filename, wxFile::write );
 
-	for ( i = startpc; i < s_nEndBlock; i += 4 ) {
+	/*for ( i = startpc; i < s_nEndBlock; i += 4 ) {
 		f.Printf("%s\n", disR3000Fasm( iopMemRead32( i ), i ) );
-	}
+	}*/
 
 	// write the instruction info
 	f.Printf("\n\nlive0 - %x, lastuse - %x used - %x\n", EEINST_LIVE0, EEINST_LASTUSE, EEINST_USED);
@@ -210,7 +201,6 @@
 	}
 
 #ifdef __LINUX__
-<<<<<<< HEAD
 	char command[256];
 	// dump the asm
 	{
@@ -224,18 +214,6 @@
     sprintf( command, "mv tempdump %s", filenamea );
     system( command );
     //f = fopen( filename.c_str(), "a+" );
-=======
-	// dump the asm
-	f = fopen( "mydump1", "wb" );
-	fwrite( ptr, 1, (uptr)x86Ptr - (uptr)ptr, f );
-	fclose( f );
-	sprintf( command, "objdump -D --target=binary --architecture=i386 -M intel mydump1 | cat %s - > tempdump", filename );
-	system( command );
-	sprintf(command, "mv tempdump %s", filename);
-	system(command);
-	f = fopen( filename.c_str(), "a+" );
->>>>>>> 60e1fcff
-#endif
 #endif
 }
 
@@ -976,21 +954,8 @@
 	s_pCurBlockEx = recBlocks.Get(HWADDR(startpc));
 	if(!s_pCurBlockEx || s_pCurBlockEx->startpc != HWADDR(startpc))
 		s_pCurBlockEx = recBlocks.New(HWADDR(startpc), (uptr)recPtr);
-<<<<<<< HEAD
-
-		if( s_pCurBlockEx == NULL ) {
-			DevCon::WriteLn("IOP Recompiler data reset");
-			recResetIOP();
-			x86SetPtr( recPtr );
-			s_pCurBlockEx = recBlocks.New(HWADDR(startpc), (uptr)recPtr);
-		}
-	}
-
-    psxbranch = 0;
-=======
-	
+
 	psxbranch = 0;
->>>>>>> 60e1fcff
 
 	s_pCurBlock->SetFnptr( (uptr)x86Ptr );
 	s_psxBlockCycles = 0;
@@ -1098,17 +1063,10 @@
 			}
 		}
 
-<<<<<<< HEAD
-	if( (psxdump & 1) )
-		iIopDumpBlock(startpc, recPtr);
-#endif
-
-=======
 		if( (psxdump & 1) )
 			iIopDumpBlock(startpc, recPtr);
 	}
-	
->>>>>>> 60e1fcff
+
 	g_pCurInstInfo = s_pInstCache;
 	while (!psxbranch && psxpc < s_nEndBlock) {
 		psxRecompileNextInstruction(0);
