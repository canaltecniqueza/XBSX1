AUTOMAKE_OPTIONS = foreign
INCLUDES = -I@srcdir@/x86/  -I@srcdir@/../common/include -I@srcdir@/../3rdparty  $(shell wx-config --cppflags)
noinst_LIBRARIES = libpcsx2.a

libpcsx2_a_SOURCES = \
CDVD.cpp CDVDiso.cpp CDVDisodrv.cpp COP0.cpp COP2.cpp Cache.cpp CdRom.cpp Console.cpp HwRead.cpp HwWrite.cpp \
Counters.cpp Decode_XA.cpp Elfheader.cpp FPU.cpp FPU2.cpp FiFo.cpp Gif.cpp GS.cpp Hw.cpp Interpreter.cpp \
IopBios.cpp IopCounters.cpp IopDma.cpp IopHw.cpp IopMem.cpp IopSio2.cpp MMI.cpp MTGS.cpp \
Memory.cpp MemoryCard.cpp Misc.cpp Patch.cpp PathUtils.cpp Plugins.cpp PrecompiledHeader.cpp R3000A.cpp \
R3000AInterpreter.cpp R3000AOpcodeTables.cpp R5900.cpp R5900OpcodeImpl.cpp R5900OpcodeTables.cpp \
SPR.cpp SaveState.cpp Sif.cpp Sio.cpp SourceLog.cpp Stats.cpp System.cpp ThreadTools.cpp \
VU0.cpp VU0micro.cpp VU0microInterp.cpp VU1micro.cpp VU1microInterp.cpp VUflags.cpp VUmicroMem.cpp VUops.cpp \
Vif.cpp VifDma.cpp vssprintf.cpp vtlb.cpp xmlpatchloader.cpp  AlignedMalloc.cpp \
RecoverySystem.cpp Saveslots.cpp Dump.cpp

<<<<<<< HEAD
=======
libpcsx2_a_SOURCES += \	
ps2/Iop/IopHwRead.cpp ps2/Iop/IopHwWrite.cpp ps2/Iop/IopHw_Internal.h

>>>>>>> 02506053
libpcsx2_a_SOURCES += \
CDVD.h CDVDiso.h CDVDisodrv.h CDVDlib.h COP0.h Cache.h CdRom.h Common.h Counters.h Decode_XA.h \
Elfheader.h Exceptions.h GS.h Hw.h IopBios.h IopBios2.h IopCounters.h IopDma.h IopHw.h IopMem.h IopSio2.h Memcpyfast.h \
Memory.h MemoryCard.h Misc.h Patch.h Paths.h Plugins.h PrecompiledHeader.h IopCommon.h R3000A.h R5900.h R5900OpcodeTables.h \
SPR.h SamplProf.h SaveState.h Sif.h Sifcmd.h Sio.h SafeArray.h Stats.h StringUtils.h System.h Threading.h \
VU.h VUflags.h VUmicro.h VUops.h Vif.h VifDma.h cheatscpp.h vtlb.h NakedAsm.h R5900Exceptions.h HostGui.h Pcsx2Config.h \
Dump.h

SUBDIRS = x86 . DebugTools IPU RDebug tinyxml NewGUI
#Linux<|MERGE_RESOLUTION|>--- conflicted
+++ resolved
@@ -13,12 +13,9 @@
 Vif.cpp VifDma.cpp vssprintf.cpp vtlb.cpp xmlpatchloader.cpp  AlignedMalloc.cpp \
 RecoverySystem.cpp Saveslots.cpp Dump.cpp
 
-<<<<<<< HEAD
-=======
 libpcsx2_a_SOURCES += \	
 ps2/Iop/IopHwRead.cpp ps2/Iop/IopHwWrite.cpp ps2/Iop/IopHw_Internal.h
 
->>>>>>> 02506053
 libpcsx2_a_SOURCES += \
 CDVD.h CDVDiso.h CDVDisodrv.h CDVDlib.h COP0.h Cache.h CdRom.h Common.h Counters.h Decode_XA.h \
 Elfheader.h Exceptions.h GS.h Hw.h IopBios.h IopBios2.h IopCounters.h IopDma.h IopHw.h IopMem.h IopSio2.h Memcpyfast.h \
